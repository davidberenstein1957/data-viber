<h1 align="center">
  <a href=""><img src="https://cdn-icons-png.flaticon.com/512/2091/2091395.png" alt="data-viber" width="150"></a>
  <br>
  Data Viber
  <br>
</h1>

<h3 align="center">Avoid the hype, check the vibe!</h2>

I've cooked up Data Viber, a cool set of tools to make your life easier when dealing with data for NLP and image models. Data Viber is all about making your data prep journey smooth and fun. It's **not for team collaboration or production**, neither trying to be all fancy and formal - just a bunch of **cool tools to help you collect feedback and do vibe-checks** for data for AI models as an AI engineer. Want to see it in action? Just plug it in and start vibing with your data. It's that easy! Vibing

- **CollectorInterface**: Lazily collect data of interactions without human annotation.
- **AnnotatorInterface**: Walk through your data and annotate it with models in the loop.
- **ExplorerInterface**: Explore your data distribution and annotate in bulk.
- **Embdedder**: Efficiently embed data with ONNX optimized speeds.

Need any tweaks or want to hear more about a specific tool? Just open an issue or give me a shout!

> [!NOTE]
> - Data is logged to a CSV or directly to the Hugging Face Hub.
> - All tools also run in `.ipynb` notebooks.
> - You can use models in the loop.
> - It supports various tasks for `text`, `chat` and `image` modalities.

## Installation

I have not published this yet on PyPi, but for now, you can install it from the repo.

```bash
pip install git+https://github.com/davidberenstein1957/data-viber.git
```

## How are we vibing?

### CollectorInterface

> Built on top of the `gr.Interface` and `gr.ChatInterface` to lazily collect data for interactions automatically.

<https://github.com/user-attachments/assets/4ddac8a1-62ab-4b3b-9254-f924f5898075>

[Hub dataset](https://huggingface.co/datasets/davidberenstein1957/data-viber-token-classification)

<details>
<summary><code>CollectorInterface</code></summary>

```python
import gradio as gr
from data_viber import CollectorInterface

def calculator(num1, operation, num2):
    if operation == "add":
        return num1 + num2
    elif operation == "subtract":
        return num1 - num2
    elif operation == "multiply":
        return num1 * num2
    elif operation == "divide":
        return num1 / num2

inputs = ["number", gr.Radio(["add", "subtract", "multiply", "divide"]), "number"]
outputs = "number"

interface = CollectorInterface(
    fn=calculator,
    inputs=inputs,
    outputs=outputs,
    dataset_name="<my_hf_org>/<my_dataset>"
)
interface.launch()
```

</details>

<details>
<summary><code>CollectorInterface.from_interface</code></summary>

```python
interface = gr.Interface(
    fn=calculator,
    inputs=inputs,
    outputs=outputs
)
interface = CollectorInterface.from_interface(
   interface=interface,
   dataset_name="<my_hf_org>/<my_dataset>"
)
interface.launch()
```

</details>

<details>
<summary><code>CollectorInterface.from_pipeline</code></summary>

```python
from transformers import pipeline
from data_viber import CollectorInterface

pipeline = pipeline("text-classification", model="mrm8488/bert-tiny-finetuned-sms-spam-detection")
interface = CollectorInterface.from_pipeline(
    pipeline=pipeline,
    dataset_name="<my_hf_org>/<my_dataset>"
)
interface.launch()
```

</details>

### AnnotatorInterface

> Built on top of the `CollectorInterface` to collect and annotate data and log it to the Hub.


#### Text

https://github.com/user-attachments/assets/d1abda66-9972-4c60-89d2-7626f5654f15

[Hub dataset](https://huggingface.co/datasets/davidberenstein1957/data-viber-text-classification)

<details>
<summary><code>text-classification</code>/<code>multi-label-text-classification</code></summary>

```python
from data_viber import AnnotatorInterFace

texts = [
    "Anthony Bourdain was an amazing chef!",
    "Anthony Bourdain was a terrible tv persona!"
]
labels = ["positive", "negative"]

interface = AnnotatorInterFace.for_text_classification(
    texts=texts,
    labels=labels,
    fn=None, # a callable e.g. (function or transformers pipelines) that returns [{"label": str, "score": float}]
    dataset_name=None, # "<my_hf_org>/<my_dataset>" if you want to log to the hub
    multi_label=False # True if you have multi-label data
)
interface.launch()
```

</details>

<details>
<summary><code>token-classification</code></summary>

```python
from data_viber import AnnotatorInterFace

texts = ["Anthony Bourdain was an amazing chef in New York."]
labels = ["NAME", "LOC"]

interface = AnnotatorInterFace.for_token_classification(
    texts=texts,
    labels=labels,(
    fn=None, # a callable e.g. (function or transformers pipelines) that returns [("text", "label")]
    dataset_name=None # "<my_hf_org>/<my_dataset>" if you want to log to the hub
)
interface.launch()
```

</details>

<details>
<summary><code>extractive-question-answering</code></summary>

```python
from data_viber import AnnotatorInterFace

questions = ["Where was Anthony Bourdain located?"]
contexts = ["Anthony Bourdain was an amazing chef in New York."]

interface = AnnotatorInterFace.for_question_answering(
    questions=questions,
    contexts=contexts,
    fn=None, # a callable e.g. (function or transformers pipelines) that returns [("text", "label")]
    dataset_name=None # "<my_hf_org>/<my_dataset>" if you want to log to the hub
)
interface.launch()
```

</details>

<details>
<summary><code>text-generation</code>/<code>translation</code>/<code>completion</code></summary>

```python
from data_viber import AnnotatorInterFace

prompts = ["Tell me something about Anthony Bourdain."]
completions = ["Anthony Michael Bourdain was an American celebrity chef, author, and travel documentarian."]

interface = AnnotatorInterFace.for_text_generation(
    prompts=prompts, # source
    completions=completions, # optional to show initial completion / target
    fn=None, # a callable e.g. (function or transformers pipelines) that returns `str`
    dataset_name=None # "<my_hf_org>/<my_dataset>" if you want to log to the hub
)

```

</details>

<details>
<summary><code>text-generation-preference</code></summary>

```python
from data_viber import AnnotatorInterFace

prompts = ["Tell me something about Anthony Bourdain."]
completions_a = ["Anthony Michael Bourdain was an American celebrity chef, author, and travel documentarian."]
completions_b = ["Anthony Michael Bourdain was an cool guy that knew how to cook."]

interface = AnnotatorInterFace.for_text_generation(
    prompts=prompts,
    completions_a=completions_a,
    completions_b=completions_b,
    fn=None, # a callable e.g. (function or transformers pipelines) that returns `str`
    dataset_name=None # "<my_hf_org>/<my_dataset>" if you want to log to the hub
)
```

</details>

#### Chat and multi-modal chat

https://github.com/user-attachments/assets/fe7f0139-95a3-40e8-bc03-e37667d4f7a9

[Hub dataset](https://huggingface.co/datasets/davidberenstein1957/data-viber-chat-generation-preference)

> [!TIP]
> I recommend uploading the files files to a cloud storage and using the remote URL to avoid any issues. This can be done [using Hugging Face Datasets](https://huggingface.co/docs/datasets/en/image_load#local-files). As shown in [utils](#utils). Additionally [GradioChatbot](https://www.gradio.app/docs/gradio/chatbot#behavior) shows how to use the chatbot interface for multi-modal.

<details>
<summary><code>chat-classification</code></summary>

```python
from data_viber import AnnotatorInterFace

prompts = [
    [
        {
            "role": "user",
            "content": "Tell me something about Anthony Bourdain."
        },
        {
            "role": "assistant",
            "content": "Anthony Michael Bourdain was an American celebrity chef, author, and travel documentarian."
        }
    ]
]

interface = AnnotatorInterFace.for_chat_classification(
    prompts=prompts,
    labels=["toxic", "non-toxic"],
    fn=None, # a callable e.g. (function or transformers pipelines) that returns [{"label": str, "score": float}]
    dataset_name=None # "<my_hf_org>/<my_dataset>" if you want to log to the hub
)
interface.launch()
```

</details>

<details>
<summary><code>chat-classification-per-message</code></summary>

```python
from data_viber import AnnotatorInterFace

prompts = [
    [
        {
            "role": "user",
            "content": "Tell me something about Anthony Bourdain."
        },
        {
            "role": "assistant",
            "content": "Anthony Michael Bourdain was an American celebrity chef, author, and travel documentarian."
        }
    ]
]

interface = AnnotatorInterFace.for_chat_classification_per_message(
    prompts=prompts,
    labels=["toxic", "non-toxic"],
    fn=None, # a callable e.g. (function or transformers pipelines) that returns [{"label": str, "score": float}]
    dataset_name=None # "<my_hf_org>/<my_dataset>" if you want to log to the hub
)
interface.launch()
```

</details>

<details>
<summary><code>chat-generation</code></summary>

```python
from data_viber import AnnotatorInterFace

prompts = [
    [
        {
            "role": "user",
            "content": "Tell me something about Anthony Bourdain."
        }
    ]
]

completions = [
    "Anthony Michael Bourdain was an American celebrity chef, author, and travel documentarian.",
]

interface = AnnotatorInterFace.for_chat_generation(
    prompts=prompts,
    completions=completions,
    fn=None, # a callable e.g. (function or transformers pipelines) that returns `str`
    dataset_name=None # "<my_hf_org>/<my_dataset>" if you want to log to the hub
)
interface.launch()
```

</details>

<details>
<summary><code>chat-generation-preference</code></summary>

```python
from data_viber import AnnotatorInterFace

prompts = [
    [
        {
            "role": "user",
            "content": "Tell me something about Anthony Bourdain."
        }
    ]
]
completions_a = [
    "Anthony Michael Bourdain was an American celebrity chef, author, and travel documentarian.",
]
completions_b = [
    "Anthony Michael Bourdain was an cool guy that knew how to cook."
]

interface = AnnotatorInterFace.for_chat_generation_preference(
    prompts=prompts,
    completions_a=completions_a,
    completions_b=completions_b,
    fn=None, # a callable e.g. (function or transformers pipelines) that returns `str`
    dataset_name=None # "<my_hf_org>/<my_dataset>" if you want to log to the hub
)
interface.launch()
```

</details>

#### Image and multi-modal

<https://github.com/user-attachments/assets/57d89edf-ae40-4942-a20a-bf8443100b66>

[Hub dataset](https://huggingface.co/datasets/davidberenstein1957/data-viber-image-question-answering)

> [!TIP]
> I recommend uploading the files files to a cloud storage and using the remote URL to avoid any issues. This can be done [using Hugging Face Datasets](https://huggingface.co/docs/datasets/en/image_load#local-files). As shown in [utils](#utils).

<details>
<summary><code>image-classification</code>/<code>multi-label-image-classification</code></summary>

```python
from data_viber import AnnotatorInterFace

images = [
    "https://upload.wikimedia.org/wikipedia/commons/thumb/a/a5/Anthony_Bourdain_Peabody_2014b.jpg/440px-Anthony_Bourdain_Peabody_2014b.jpg",
    "https://upload.wikimedia.org/wikipedia/commons/8/85/David_Chang_David_Shankbone_2010.jpg"
]
labels = ["anthony-bourdain", "not-anthony-bourdain"]

interface = AnnotatorInterFace.for_image_classification(
    images=images,
    labels=labels,
    fn=None, # NotImplementedError("Not implemented yet")
    dataset_name=None # "<my_hf_org>/<my_dataset>" if you want to log to the hub
)
interface.launch()
```

</details>

<details>
<summary><code>image-description</code></summary>

```python
from data_viber import AnnotatorInterFace

images = [
    "https://upload.wikimedia.org/wikipedia/commons/thumb/a/a5/Anthony_Bourdain_Peabody_2014b.jpg/440px-Anthony_Bourdain_Peabody_2014b.jpg",
    "https://upload.wikimedia.org/wikipedia/commons/8/85/David_Chang_David_Shankbone_2010.jpg"
]
description = ["Anthony Bourdain laughing", "David Chang wearing a suit"]

interface = AnnotatorInterFace.for_image_description(
    images=images,
    descriptions=descriptions, # optional to show initial descriptions
    fn=None, # NotImplementedError("Not implemented yet")
    dataset_name=None # "<my_hf_org>/<my_dataset>" if you want to log to the hub
)
interface.launch()
```
</details>

<details>
<summary><code>image-question-answering</code>/<code>visual-question-answering</code></summary>

```python
from data_viber import AnnotatorInterFace

images = [
    "https://upload.wikimedia.org/wikipedia/commons/thumb/a/a5/Anthony_Bourdain_Peabody_2014b.jpg/440px-Anthony_Bourdain_Peabody_2014b.jpg",
    "https://upload.wikimedia.org/wikipedia/commons/8/85/David_Chang_David_Shankbone_2010.jpg"
]
questions = ["Who is this?", "What is he wearing?"]
answers = ["Anthony Bourdain", "a suit"]

interface = AnnotatorInterFace.for_image_question_answering(
    images=images,
    questions=questions, # optional to show initial questions
    answers=answers, # optional to show initial answers
    fn=None, # NotImplementedError("Not implemented yet")
    dataset_name=None # "<my_hf_org>/<my_dataset>" if you want to log to the hub
)
interface.launch()
```

</details>

<details>
<summary><code>image-generation-preference</code></summary>

```python
from data_viber import AnnotatorInterFace

prompts = [
    "Anthony Bourdain laughing",
    "David Chang wearing a suit"
]

images_a = [
    "https://upload.wikimedia.org/wikipedia/commons/8/85/David_Chang_David_Shankbone_2010.jpg",
    "https://upload.wikimedia.org/wikipedia/commons/thumb/a/a5/Anthony_Bourdain_Peabody_2014b.jpg/440px-Anthony_Bourdain_Peabody_2014b.jpg",
]

images_b = [
    "https://upload.wikimedia.org/wikipedia/commons/thumb/a/a5/Anthony_Bourdain_Peabody_2014b.jpg/440px-Anthony_Bourdain_Peabody_2014b.jpg",
    "https://upload.wikimedia.org/wikipedia/commons/8/85/David_Chang_David_Shankbone_2010.jpg"
]

interface = AnnotatorInterFace.for_image_generation_preference(
    prompts=prompts,
    completions_a=images_a,
    completions_b=images_b,
    fn=None, # NotImplementedError("Not implemented yet")
    dataset_name=None # "<my_hf_org>/<my_dataset>" if you want to log to the hub
)
interface.launch()
```

</details>

### ExplorerInterface

> Built on top of the `Dash`, `plotly-express`, `umap-learn`, and `Embedder` to embed, understand and label your dataset distribution.

https://github.com/user-attachments/assets/5e96c06d-e37f-45a0-9633-1a8e714d71ed

[Hub dataset](https://huggingface.co/datasets/SetFit/ag_news)

<details>
<summary><code>text-visualization</code></summary>

```python
from data_viber import ExplorerInterface
from datasets import load_dataset

ds = load_dataset("SetFit/ag_news", split="train[:2000]")

interface: ExplorerInterface = ExplorerInterface.for_text_visualization(
    ds.to_pandas()[["text", "label_text"]],
    text_column='text',
    label_column='label_text',
)
interface.launch()
```

</details>

<details>
<summary><code>text-classification</code></summary>

```python
from data_viber import ExplorerInterface
from datasets import load_dataset

ds = load_dataset("SetFit/ag_news", split="train[:2000]")
df = ds.to_pandas()[["text", "label_text"]]

interface = ExplorerInterface.for_text_classification(
    dataframe=df,
    text_column='text',
    label_column='label_text',
    labels=df['label_text'].unique().tolist()
)
interface.launch()
```

</details>

### Embedder

> Built on top of the `onnx` and `optimum` to [efficiently embed data](https://www.philschmid.de/optimize-sentence-transformers).

<details>
<summary><code>Embedder</code></summary>

```python
from data_viber.embedder import Embedder

embedder = Embedder(model_id="sentence-transformers/all-MiniLM-L6-v2")
embedder.encode(["Anthony Bourdain was an amazing chef in New York."])
```

</details>

### Utils

<details>
<summary>Shuffle inputs in the same order</summary>

When working with multiple inputs, you might want to shuffle them in the same order.

```python
def shuffle_lists(*lists):
    if not lists:
        return []

    # Get the length of the first list
    length = len(lists[0])

    # Check if all lists have the same length
    if not all(len(lst) == length for lst in lists):
        raise ValueError("All input lists must have the same length")

    # Create a list of indices and shuffle it
    indices = list(range(length))
    random.shuffle(indices)

    # Reorder each list based on the shuffled indices
    return [
        [lst[i] for i in indices]
        for lst in lists
    ]
```

</details>

<details>
<summary>Random swap to randomize completions</summary>

When working with multiple completions, you might want to swap out the completions at the same index, where each completion index x is swapped with a random completion at the same index. This is useful for preference learning.

```python
def swap_completions(*lists):
    # Assuming all lists are of the same length
    length = len(lists[0])

    # Check if all lists have the same length
    if not all(len(lst) == length for lst in lists):
        raise ValueError("All input lists must have the same length")

    # Convert the input lists (which are tuples) to a list of lists
    lists = [list(lst) for lst in lists]

    # Iterate over each index
    for i in range(length):
        # Get the elements at index i from all lists
        elements = [lst[i] for lst in lists]

        # Randomly shuffle the elements
        random.shuffle(elements)

        # Assign the shuffled elements back to the lists
        for j, lst in enumerate(lists):
            lst[i] = elements[j]

    return lists
```

</details>

<details>
<summary>Load remote image URLs from Hugging Face Hub</summary>

When working with images, you might want to load remote URLs from the Hugging Face Hub.

```python
from datasets import Dataset, Image, load_dataset

dataset = load_dataset(
    "my_hf_org/my_image_dataset"
).cast_column("my_image_column", Image(decode=False))
dataset[0]["my_image_column"]
# {'bytes': None, 'path': 'path_to_image.jpg'}
```

</details>

## Contribute and development setup

First, [install PDM](https://pdm-project.org/latest/#installation).

Then, install the environment, this will automatically create a `.venv` virtual env and install the dev environment.

```bash
pdm install
```

Lastly, run pre-commit for formatting on commit.

```bash
pre-commit install
```

Follow this [guide on making first contributions](https://github.com/firstcontributions/first-contributions?tab=readme-ov-file#first-contributions).

### ideas

- add dataset task info tags for Argila.from_hub compatibility

#### ideas CollectorInterface

- collect data from a gr.ChatInterface

#### ideas AnnotatorInterface

- continuous chat preference

WIP PR [here](https://github.com/davidberenstein1957/data-viber/pull/2)

- show input-data and output-data in the interface
- import data from the hub with oauth
- import data from excel/csv
- add buttons to sort on embeddings similarity and sort on random
- data state based on csv or remote dataset (not redo on restart)

#### ideas ExplorerInterface

<<<<<<< HEAD
- onnx embedding support (https://www.philschmid.de/optimize-sentence-transformers) - probably separate in module or package
- image support
- file upload support
=======
- add image support
- add chat support
- labeller support based on lasso selection - [plotly/dash](https://dash.plotly.com/interactive-graphing) seems a nice options that also runs in notebooks
>>>>>>> 13dfbbcf

## References

### Logo

<a href="https://www.flaticon.com/free-icons/keyboard" title="keyboard icons">Keyboard icons created by srip - Flaticon</a>

### Inspirations

- <https://huggingface.co/spaces/davidberenstein1957/llm-human-feedback-collector-chat-interface-dpo>
- <https://huggingface.co/spaces/davidberenstein1957/llm-human-feedback-collector-chat-interface-kto>
- <https://medium.com/@oxenai/collecting-data-from-human-feedback-for-generative-ai-ec9e20bf01b9>
- <https://hamel.dev/notes/llm/finetuning/04_data_cleaning.html><|MERGE_RESOLUTION|>--- conflicted
+++ resolved
@@ -12,7 +12,7 @@
 - **CollectorInterface**: Lazily collect data of interactions without human annotation.
 - **AnnotatorInterface**: Walk through your data and annotate it with models in the loop.
 - **ExplorerInterface**: Explore your data distribution and annotate in bulk.
-- **Embdedder**: Efficiently embed data with ONNX optimized speeds.
+- **Embdedder**: Efficiently embed data with ONNX-optimized speeds.
 
 Need any tweaks or want to hear more about a specific tool? Just open an issue or give me a shout!
 
@@ -653,15 +653,9 @@
 
 #### ideas ExplorerInterface
 
-<<<<<<< HEAD
-- onnx embedding support (https://www.philschmid.de/optimize-sentence-transformers) - probably separate in module or package
+- chat support
 - image support
 - file upload support
-=======
-- add image support
-- add chat support
-- labeller support based on lasso selection - [plotly/dash](https://dash.plotly.com/interactive-graphing) seems a nice options that also runs in notebooks
->>>>>>> 13dfbbcf
 
 ## References
 
