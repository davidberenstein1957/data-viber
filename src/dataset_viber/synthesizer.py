# Copyright 2024-present, David Berenstein, Inc.
#
# Licensed under the Apache License, Version 2.0 (the "License");
# you may not use this file except in compliance with the License.
# You may obtain a copy of the License at
#
#     http://www.apache.org/licenses/LICENSE-2.0
#
# Unless required by applicable law or agreed to in writing, software
# distributed under the License is distributed on an "AS IS" BASIS,
# WITHOUT WARRANTIES OR CONDITIONS OF ANY KIND, either express or implied.
# See the License for the specific language governing permissions and
# limitations under the License.

<<<<<<< HEAD
import warnings
from typing import Any, Optional
=======
from typing import Any, Dict, Optional
>>>>>>> 0075a1a7

from distilabel.llms import LLM, InferenceEndpointsLLM
from distilabel.steps.tasks import GenerateTextClassificationData, Magpie

<<<<<<< HEAD
from dataset_viber._constants import TASK_MAPPING

_DEFAULT_MODEL_ID = "meta-llama/Meta-Llama-3.1-8B-Instruct"
=======
_DEFAULT_MODEL_ID = "meta-llama/Meta-Llama-3.1-8B-Instruct"
_GENERATION_KWARGS = {"max_new_tokens": 4000, "temperature": 1, "do_sample": True}
>>>>>>> 0075a1a7
_DEFAULT_LLM = InferenceEndpointsLLM(
    model_id=_DEFAULT_MODEL_ID,
    tokenizer_id=_DEFAULT_MODEL_ID,
    magpie_pre_query_template="llama3",
    generation_kwargs=_GENERATION_KWARGS,
)
DO_SAMPLE_ARGS = {"llm": {"generation_kwargs": {"do_sample": True}}}



class Synthesizer:
    def __init__(self, next_input: callable, prompt_context: str):
        """Initialize the Synthesizer with a callable for input processing."""
        self.next_input = next_input
        self.prompt_context = prompt_context

    def __call__(self, *args: Any, **kwds: Any) -> Any:
        """Invoke the next input callable with provided arguments."""
        return self.next_input(*args, **kwds)

    def batch_synthesize(self, n: int):
        """Batch the input callable with provided arguments."""
        batch = []
        for _ in range(n):
            batch.append(self.next_input(*self.input_columns))
        return [list(x) for x in zip(*batch)]

    @classmethod
    def for_text_classification(
        cls,
        prompt_context: str,
        llm: Optional[LLM] = None,
        difficulty: Optional[str] = "high school",
        clarity: Optional[str] = "understandable with some effort",
        language: Optional[str] = "english",
    ) -> "Synthesizer":
        """Create a Synthesizer for text classification tasks.

        Args:
            prompt_context: The description of the task
            llm: The distilabel LLM to use for the task.
            difficulty: The difficulty of the task.
            clarity: The clarity of the task.
            language: The language of the task.

        Examples:

            ```python
            synthesizer = Synthesizer.for_text_classification(
                prompt_context="A phone company customer support expert"
                llm=distilabel.llms.vLLM(
                    model_id="meta-llama/Meta-Llama-3.1-8B-Instruct",
                    generation_kwargs={"max_new_tokens": 4000, "temperature": 1, "do_sample": True},
                )
            )
            ```

        Returns:
            A Synthesizer for text classification tasks.
        """
        if llm:
            warnings.warn(
                "custom LLM passed, make sure to set do_sample=True for generation_kwargs within the llm"
            )
        task_config = TASK_MAPPING["text-classification"]
        cls.input_columns = task_config["input_columns"]
        cls.output_columns = task_config["output_columns"]

        task_generator = GenerateTextClassificationData(
            llm=llm or _DEFAULT_LLM,
            language=language,
            difficulty=difficulty,
            clarity=clarity,
        )
        task_generator.load()

        def next_input(_text, _label, _prompt_context):
            _prompt_context = _prompt_context or prompt_context
            inputs: list[dict[str, str]] = [{"task": _prompt_context}]
            data = next(task_generator.process(inputs))[0]
            return data["input_text"], None, _prompt_context

        return cls(next_input, prompt_context)

    @classmethod
    def for_text_generation(
        cls, prompt_context: str, llm: Optional[LLM] = None
    ) -> "Synthesizer":
        """Create a Synthesizer for text generation tasks.

        Args:
            prompt_context: The description of the task.
            llm: The distilabel LLM to use for the task.
                Note that the LLM must support the Magpie chat and requires a tokenizer.

        Examples:

            ```python
            synthesizer = Synthesizer.for_text_generation(
                prompt_context="A phone company customer support expert"
                llm=distilabel.llms.vLLM(
                    model_id="meta-llama/Meta-Llama-3.1-8B-Instruct",
                    tokenizer_id="meta-llama/Meta-Llama-3.1-8B-Instruct",
                    generation_kwargs={"max_new_tokens": 4000, "temperature": 1, "do_sample": True},
                    magpie_pre_query_template="llama3",
                )
            )
            ```

        Returns:
            A Synthesizer for text generation tasks.
        """
<<<<<<< HEAD
        if llm:
            warnings.warn(
                "custom LLM passed, make sure to set do_sample=True for generation_kwargs within the llm"
            )
        task_config = TASK_MAPPING["text-generation"]
        cls.input_columns = task_config["input_columns"]
        cls.output_columns = task_config["output_columns"]
        task = Magpie(llm=llm or _DEFAULT_LLM)
        task.load()
        task.set_runtime_parameters({"n_turns": 1, "end_with_user": False})

        def next_input(_instruction, _response):
            data = next(task.process([{"system_prompt": task_description}]))[0]
            return data["instruction"], data["response"]
=======
        task_generator = Magpie(llm=llm or _DEFAULT_LLM)
        task_generator.load()
        task_generator.set_runtime_parameters({"n_turns": 1, "end_with_user": False})

        def next_input(_instruction, _response, _prompt_context):
            _prompt_context = _prompt_context or prompt_context
            data = next(task_generator.process([{"system_prompt": _prompt_context}]))[0]
            return data["instruction"], data["response"], _prompt_context

        return cls(next_input, prompt_context)

    @classmethod
    def for_text_generation_preference(
        cls,
        prompt_context: str,
        llm: Optional[LLM] = None,
    ) -> "Synthesizer":
        """Create a Synthesizer for chat generation with preference tasks.

        Args:
            prompt_context: The description of the task.
            llm: The distilabel LLM to use for the task.
                Note that the LLM must support the Magpie chat and requires a tokenizer.

        Examples:

            ```python
            synthesizer = Synthesizer.for_chat_generation_preference(
                prompt_context="A phone company customer support expert"
                llm=distilabel.llms.vLLM(
                    model_id="meta-llama/Meta-Llama-3.1-8B-Instruct",
                    tokenizer_id="meta-llama/Meta-Llama-3.1-8B-Instruct",
                    generation_kwargs={"max_new_tokens": 4000, "temperature": 1, "do_sample": True},
                    magpie_pre_query_template="llama3",
                )
        Returns:
            A Synthesizer for chat generation with preference tasks.
        """
        task_generator = Magpie(llm=llm or _DEFAULT_LLM)
        task_generator.load()
        task_generator.set_runtime_parameters({"n_turns": 1, "end_with_user": False})
>>>>>>> 0075a1a7

        def next_input(_conversation, _response_1, _response_2, _prompt_context):
            _prompt_context = _prompt_context or prompt_context
            data: Dict[str, Any] = next(
                task_generator.process([{"system_prompt": _prompt_context}])
            )[0]
            response_2 = task_generator.llm.generate(
                inputs=[
                    [
                        {
                            "role": "user",
                            "content": data["instruction"],
                        }
                    ]
                ],
                **_GENERATION_KWARGS,
            )[0][0]
            return data["instruction"], data["response"], response_2, _prompt_context

        return cls(next_input, prompt_context)

    @classmethod
    def for_chat_generation(
        cls,
        prompt_context: str,
        llm: Optional[LLM] = None,
        n_turns: int = 2,
    ) -> "Synthesizer":
        """Create a Synthesizer for chat generation tasks.

        Args:
            prompt_context: The description of the task.
            llm: The distilabel LLM to use for the task.
                Note that the LLM must support the Magpie chat and requires a tokenizer.
            n_turns: The number of turns in the chat.

        Examples:

            ```python
            synthesizer = Synthesizer.for_chat_generation(
                prompt_context="A phone company customer support expert"
                llm=distilabel.llms.vLLM(
                    model_id="meta-llama/Meta-Llama-3.1-8B-Instruct",
                    tokenizer_id="meta-llama/Meta-Llama-3.1-8B-Instruct",
                    generation_kwargs={"max_new_tokens": 4000, "temperature": 1, "do_sample": True},
                    magpie_pre_query_template="llama3",
                )
            )
            ```

        Returns:
            A Synthesizer for chat generation tasks.
        """
        if llm:
            warnings.warn(
                "custom LLM passed, make sure to set do_sample=True for generation_kwargs within the llm"
            )
        task_config = TASK_MAPPING["chat-generation"]
        cls.input_columns = task_config["input_columns"]
        cls.output_columns = task_config["output_columns"]
        
        assert n_turns > 1, "n_turns must be greater than 1"
        task_generator = Magpie(llm=llm or _DEFAULT_LLM)
        task_generator.load()
        task_generator.set_runtime_parameters(
            {"n_turns": n_turns, "end_with_user": False}
        )

        def next_input(_conversation, _response, _prompt_context):
            _prompt_context = _prompt_context or prompt_context
            data = next(task_generator.process([{"system_prompt": _prompt_context}]))[0]
            conversation = data["conversation"][:-1]
            response = data["conversation"][-1]["content"]

            return conversation, response, _prompt_context

        return cls(next_input, prompt_context)

    @classmethod
    def for_chat_classification(
        cls,
        prompt_context: str,
        llm: Optional[LLM] = None,
        n_turns: int = 2,
    ) -> "Synthesizer":
        """Create a Synthesizer for chat classification tasks.

        Args:
            prompt_context: The description of the task.
            llm: The distilabel LLM to use for the task.
                Note that the LLM must support the Magpie chat and requires a tokenizer.
            n_turns: The number of turns in the chat.

        Examples:

            ```python
            synthesizer = Synthesizer.for_chat_classification(
                prompt_context="A phone company customer support expert"
                llm=distilabel.llms.vLLM(
                    model_id="meta-llama/Meta-Llama-3.1-8B-Instruct",
                    tokenizer_id="meta-llama/Meta-Llama-3.1-8B-Instruct",
                    generation_kwargs={"max_new_tokens": 4000, "temperature": 1, "do_sample": True},
                    magpie_pre_query_template="llama3",
                )

        Returns:
            A Synthesizer for chat classification tasks.
        """
        task_config = TASK_MAPPING["chat-classification"]
        cls.input_columns = task_config["input_columns"]
        cls.output_columns = task_config["output_columns"]
      
        assert n_turns > 1, "n_turns must be greater than 1"
        task_generator = Magpie(llm=llm or _DEFAULT_LLM)
        task_generator.load()
        task_generator.set_runtime_parameters(
            {"n_turns": n_turns, "end_with_user": False}
        )

        def next_input(_conversation, _label, _prompt_context):
            _prompt_context = _prompt_context or prompt_context
            data = next(task_generator.process([{"system_prompt": _prompt_context}]))[0]
            return data["conversation"], None, _prompt_context

        return cls(next_input, prompt_context)

    @classmethod
    def for_chat_generation_preference(
        cls,
        prompt_context: str,
        llm: Optional[LLM] = None,
        n_turns: int = 2,
    ) -> "Synthesizer":
        """Create a Synthesizer for chat generation with preference tasks.

        Args:
            prompt_context: The description of the task.
            llm: The distilabel LLM to use for the task.
                Note that the LLM must support the Magpie chat and requires a tokenizer.
            n_turns: The number of turns in the chat.

        Examples:

            ```python
            synthesizer = Synthesizer.for_chat_generation_preference(
                prompt_context="A phone company customer support expert"
                llm=distilabel.llms.vLLM(
                    model_id="meta-llama/Meta-Llama-3.1-8B-Instruct",
                    tokenizer_id="meta-llama/Meta-Llama-3.1-8B-Instruct",
                    generation_kwargs={"max_new_tokens": 4000, "temperature": 1, "do_sample": True},
                    magpie_pre_query_template="llama3",
                )
        Returns:
            A Synthesizer for chat generation with preference tasks.
        """
        if llm:
            warnings.warn(
                "custom LLM passed, make sure to set do_sample=True for generation_kwargs within the llm"
            )
        task_config = TASK_MAPPING["chat-generation-preference"]
        cls.input_columns = task_config["input_columns"]
        cls.output_columns = task_config["output_columns"]

        assert n_turns > 1, "n_turns must be greater than 1"
        task_generator = Magpie(llm=llm or _DEFAULT_LLM)
        task_generator.load()
        task_generator.set_runtime_parameters(
            {"n_turns": n_turns, "end_with_user": False}
        )

        def next_input(_conversation, _response_1, _response_2, _prompt_context):
            _prompt_context = _prompt_context or prompt_context
            data = next(task_generator.process([{"system_prompt": _prompt_context}]))[0]
            conversation = data["conversation"][:-1]
            response_1 = data["conversation"][-1]["content"]
            response_2 = task_generator.llm.generate(
                inputs=[conversation], **_GENERATION_KWARGS
            )[0][0]
            return conversation, response_1, response_2, _prompt_context

        return cls(next_input, prompt_context)<|MERGE_RESOLUTION|>--- conflicted
+++ resolved
@@ -12,31 +12,23 @@
 # See the License for the specific language governing permissions and
 # limitations under the License.
 
-<<<<<<< HEAD
 import warnings
-from typing import Any, Optional
-=======
 from typing import Any, Dict, Optional
->>>>>>> 0075a1a7
 
 from distilabel.llms import LLM, InferenceEndpointsLLM
 from distilabel.steps.tasks import GenerateTextClassificationData, Magpie
 
-<<<<<<< HEAD
 from dataset_viber._constants import TASK_MAPPING
 
-_DEFAULT_MODEL_ID = "meta-llama/Meta-Llama-3.1-8B-Instruct"
-=======
+
 _DEFAULT_MODEL_ID = "meta-llama/Meta-Llama-3.1-8B-Instruct"
 _GENERATION_KWARGS = {"max_new_tokens": 4000, "temperature": 1, "do_sample": True}
->>>>>>> 0075a1a7
 _DEFAULT_LLM = InferenceEndpointsLLM(
     model_id=_DEFAULT_MODEL_ID,
     tokenizer_id=_DEFAULT_MODEL_ID,
     magpie_pre_query_template="llama3",
     generation_kwargs=_GENERATION_KWARGS,
 )
-DO_SAMPLE_ARGS = {"llm": {"generation_kwargs": {"do_sample": True}}}
 
 
 
@@ -142,22 +134,10 @@
         Returns:
             A Synthesizer for text generation tasks.
         """
-<<<<<<< HEAD
-        if llm:
-            warnings.warn(
-                "custom LLM passed, make sure to set do_sample=True for generation_kwargs within the llm"
-            )
-        task_config = TASK_MAPPING["text-generation"]
-        cls.input_columns = task_config["input_columns"]
-        cls.output_columns = task_config["output_columns"]
-        task = Magpie(llm=llm or _DEFAULT_LLM)
-        task.load()
-        task.set_runtime_parameters({"n_turns": 1, "end_with_user": False})
-
-        def next_input(_instruction, _response):
-            data = next(task.process([{"system_prompt": task_description}]))[0]
-            return data["instruction"], data["response"]
-=======
+        if llm:
+            warnings.warn(
+                "custom LLM passed, make sure to set do_sample=True for generation_kwargs within the llm"
+            )
         task_generator = Magpie(llm=llm or _DEFAULT_LLM)
         task_generator.load()
         task_generator.set_runtime_parameters({"n_turns": 1, "end_with_user": False})
@@ -196,10 +176,13 @@
         Returns:
             A Synthesizer for chat generation with preference tasks.
         """
+        if llm:
+            warnings.warn(
+                "custom LLM passed, make sure to set do_sample=True for generation_kwargs within the llm"
+            )
         task_generator = Magpie(llm=llm or _DEFAULT_LLM)
         task_generator.load()
         task_generator.set_runtime_parameters({"n_turns": 1, "end_with_user": False})
->>>>>>> 0075a1a7
 
         def next_input(_conversation, _response_1, _response_2, _prompt_context):
             _prompt_context = _prompt_context or prompt_context
